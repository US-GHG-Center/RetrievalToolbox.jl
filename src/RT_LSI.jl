#=

    Low-Streams Interpolation (LSI) is a technique by Chris O'Dell to accelerate RT
    calculations for hyperspectral applications. This code is a direct implementation
    of the publication 10.1029/2009JD012803.

    Note that equation A3 has a typo: the x-bin indices in the numerator are switched,
    it should be

    ε(τ_i, x_A) = [ε(τ_i, x_i, 2) - ε(τ_i, x_i, 1)] / [x_(i,2) - x_(i,1)] etc.

=#


"""
Pretty printing for Low-Streams Interpolation RT

$(SIGNATURES)
"""
function show(io::IO, ::MIME"text/plain", rt::LSIRTMethod)
    # Just print this for now
    println(io, "Low-Streams Interpolation RT $(rt.monochromatic_RT.model)")

end

"""
Pretty printing for Low-Streams Interpolation RT

$(SIGNATURES)
"""
function show(io::IO, rt::LSIRTMethod)
    # Just print this for now
    println(io, "Low-Streams Interpolation RT $(rt.monochromatic_RT.model)")

end

"""
    Calculates √ξ (see O'Dell 2009) for a spectral index `i` from a given
    `AbstractOpticalProperties` object. Needed for LSI.

    $(TYPEDSIGNATURES)

    NOTE: This current implementation is not very performant, so a specialized
    implementation to calculate √ξ for all spectral points in a band is needed
    to make this faster. However, it seems to run in less than 10ms and allocate
    about ~1MB of memory, which is currently still acceptable.
    The major drawback is the fact that if one runs this function for all spectral
    points in a band, the internal loops here reduce the performance and scaling. It would
    be better to run the spectral loop inside all these layer loops.

"""
function calculate_ξ_sqrt(
    opt::AbstractOpticalProperties,
    i::Integer
    )

    N_layer = size(opt.total_tau, 2)

    # Total gas absorption optical depth, per layer
    τ_gas_layer = opt.tmp_Nlay1
    @views τ_gas_layer[:] .= 0.0

    τ_gas = 0.0
    for gas_tau in values(opt.gas_tau)
        for l in 1:N_layer
            τ_gas_layer[l] += gas_tau[i,l]
            τ_gas += gas_tau[i,l]
        end
    end

    # Total column scattering optical depth
    τ_sca = 0.0
    # Cumulative sum starting from TOA
    τ_sca_running = opt.tmp_Nlay2
    @views τ_sca_running[:] .= 0

    for l in 1:N_layer
<<<<<<< HEAD
        τ_sca += opt.rayleigh_tau[i,l]
        τ_sca_running[l] += opt.rayleigh_tau[i,l]
    end

    for aer_tau in values(opt.aerosol_tau)
        for l in 1:N_layer
            τ_sca += aer_tau[i,l]
            τ_sca_running[l] += aer_tau[i,l]
        end
=======
        τ_sca_running[l] += opt.total_tau[i,l] * opt.total_omega[i,l]
>>>>>>> 6428003c
    end

    # Calculate cumulative sum, so from here on τ_sca_running[l] is the sum
    # of all preceding scattering optical depths, counted from the top of the
    # atmosphere (l=1).
    for l in 2:N_layer
        τ_sca_running[l] += τ_sca_running[l-1]
    end

    # Set critical value, down to which we integrate the gas optical depth
    # to get τ_g'
    if τ_sca <= 2.0
        critical_value = τ_sca / 2.0
    else
        critical_value = 1.0
    end

    τ_gas_prime = 0.0
    # Let this loop not go all the way down to the bottom layer.
    for l in 1:N_layer-1

        τ_gas_prime += τ_gas_layer[l]

        if τ_sca_running[l] >= critical_value
            break
        end


    end

    return sqrt(τ_gas_prime / τ_gas)

end

"""
Generates the `LSIRTMethod` object from an existing `MonochromaticRTMethod`
and some additional parameters.
"""
function LSIRTMethod(
    bin_boundaries::Vector,
    rt::MonochromaticRTMethod,
    high_options::Union{T, Vector{T}}
    #τ_crit_min=0.0,
    #τ_crit_max=Inf
) where {T <: AbstractDict}

    #=
        Calculate the assignment of spectral points to bins. Points outside
        the bin ranges are assigned the lowest or highest bin.
    =#

    # First, calculate the total gas optical depth, and use a tmp array for
    # the calculation
    τ_gas = rt.optical_properties.tmp_Nhi1
    N_hires = rt.optical_properties.spectral_window.N_hires

    # We need to allocate a new array for this since this object will
    # passed to the new instance of LSIRTMethod.
    ξ_sqrt = zeros(N_hires)

    # Sum up all gas contributions for τ_gas
    @views τ_gas[:] .= 0
    for (gas, gas_tau) in rt.optical_properties.gas_tau
        avx_add_along_columns!(τ_gas, gas_tau)
    end

    # Shift τ_gas == 0 to some tiny value, the algorithm might have
    # problems with values that are exactly zero.
    τ_gas[τ_gas .<= 1e-10] .= 1e-10


    #=
        Computation of ξ = √(τ_g' / τ_g).
    =#

    ξ_sqrt[:] .= calculate_ξ_sqrt.(Ref(rt.optical_properties), 1:N_hires)


    # In case the bin boundaries are not sorted, let's sort them here
    sort!(bin_boundaries)
    tau_bin_assignment = searchsortedfirst.(Ref(bin_boundaries), τ_gas) .- 1

    ξ_sqrt_bin_assignment = similar(tau_bin_assignment)
    ξ_sqrt_bin_assignment[:] .= 0

    N_tau_bins = length(bin_boundaries) - 1
    N_ξ_bins = 2

    used_bin = zeros(Bool, N_tau_bins, N_ξ_bins)

    tau_bins = unique(tau_bin_assignment)
    sort!(tau_bins)

    # For every gas-tau bin, we now make a decision about the √ξ bin
    for i_bin in 1:N_tau_bins

        # Collect all points for this τ_gas bin
        idx = tau_bin_assignment .== i_bin

        # If this bin falls outside of the values set by the
        # critical τ parameter, then we don't split up this
        # τ-bin into two √ξ bins.

        #=
        # This might be used later if we implement single-ξ bins
        bin_left = max(1, i_bin)
        bin_right = min(length(bin_boundaries), i_bin + 1)

        if (τ_crit_min > bin_boundaries[bin_left]) |
            (τ_crit_max < bin_boundaries[bin_right])

            # Pul all into a single bin
            ξ_sqrt_bin_assignment[idx] == 1
            continue

        end
        =#

        if sum(idx) < 1
            continue
        end


        # Get the 25% and 75% percentiles of √ξ of the subsets
        ξ_25, ξ_75 = quantile.(Ref(ξ_sqrt[idx]), [0.25, 0.75])

        # "Lower" bin: √ξ < 25% percentile
        idx_25 = idx .& (ξ_sqrt .< ξ_25)
        # "Upper" bin: √ξ < 75% percentile (but not in lower bin)
        idx_75 = idx .& (ξ_sqrt .<= ξ_75) .& (ξ_sqrt .>= ξ_25)

        ξ_sqrt_bin_assignment[idx_25] .= 1
        ξ_sqrt_bin_assignment[idx_75] .= 2

        used_bin[i_bin, :] .= true

    end

    #=
        Create new RT Method objects to perform the binned calculations
    =#
    idx_center = get_scattering_index(rt.optical_properties.spectral_window)
    idx_edge = 1

    RT_bin = create_rt_copy_for_bins(rt, idx_center)
    RT_bin_edge = create_rt_copy_for_bins(rt, idx_edge)

    #=
        Create result arrays
    =#




    bin_rad_lo = Array{typeof(rt.hires_radiance)}(undef, N_tau_bins, N_ξ_bins)
    bin_wf_lo = Array{Vector{typeof(rt.hires_radiance)}}(undef, N_tau_bins, N_ξ_bins)
    bin_rad_hi = Array{typeof(rt.hires_radiance)}(undef, N_tau_bins, N_ξ_bins)
    bin_wf_hi = Array{Vector{typeof(rt.hires_radiance)}}(undef, N_tau_bins, N_ξ_bins)
    bin_edge_rad_lo = Array{typeof(rt.hires_radiance)}(undef, 1, 1)
    bin_edge_wf_lo = Array{Vector{typeof(rt.hires_radiance)}}(undef, 1, 1)
    bin_edge_rad_hi = Array{typeof(rt.hires_radiance)}(undef, 1, 1)
    bin_edge_wf_hi = Array{Vector{typeof(rt.hires_radiance)}}(undef, 1, 1)

    # Element type of radiance array (e.g. Float64)
    Trad = eltype(rt.hires_radiance)
    # Short-cut to the type of the radiance, allows us to construct new ones
    RadType = typeof(rt.hires_radiance).name.wrapper

    # Allocate radiances
    for ar in [bin_rad_lo, bin_rad_hi, bin_edge_rad_lo, bin_edge_rad_hi]
        for i in eachindex(ar)
            _v = RadType(Trad, 1)
            ar[i] = _v
        end
    end

    # Allocate weighting functions
    for ar in [bin_wf_lo, bin_wf_hi, bin_edge_wf_lo, bin_edge_wf_hi]
        for i in eachindex(ar)
            _v = [RadType(Trad, 1) for j in 1:length(rt.hires_wfunctions)]
            ar[i] = _v
        end
    end




    #=
        Create the LSI RT method object
    =#

    return LSIRTMethod(
        high_options,
        bin_boundaries,
        τ_gas,
        ξ_sqrt,
        tau_bin_assignment,
        ξ_sqrt_bin_assignment,
        used_bin,
        rt,
        RT_bin,
        RT_bin_edge,
        bin_rad_lo,
        bin_wf_lo,
        bin_rad_hi,
        bin_wf_hi,
        bin_edge_rad_lo,
        bin_edge_wf_lo,
        bin_edge_rad_hi,
        bin_edge_wf_hi
    )

end

"""
$(TYPEDSIGNATURES)

Calculates the binned optical properties needed to perform the LSI correction.
"""
function calculate_binned_properties!(
    lsi::LSIRTMethod,
    tau_gas_bin::Integer,
    ξ_bin::Integer,
    do_edge::Bool
    )

    @debug "Calculating binned optical properties for $(tau_gas_bin) / $(ξ_bin)"

    # Create some shortcuts
    old_rt = lsi.monochromatic_RT

    if do_edge
        rt = lsi.RT_bin_edge
    else
        rt = lsi.RT_bin
    end

    this_swin = rt.optical_properties.spectral_window

    @assert this_swin isa BinnedSpectralWindow "Must be a BinnedSpectralWindow!"

    # Note this only works if this_swin is a BinnedSpectralWindow,
    # which should always be the case. The spectral_idx field of a
    # BinnedSpectralWindow always refers to the e.g. band-center of the original
    # spectral window it is derived from.

    spectral_idx = this_swin.spectral_idx

    # Select all points that fall into this τ/√ξ-bin
    idx = (
        (lsi.tau_gas_bin_assignment .== tau_gas_bin) .&
        (lsi.ξ_sqrt_bin_assignment .== ξ_bin)
    )

    #=
        For LSI, the binned optical properties are constructed the following way.
        Optical depth due to gas absorption is the mean of all gas optical depths
        of the spectral points that belong to a certain bin.
    =#

    # Set to zero, just in case
    for (gas, gas_tau) in rt.optical_properties.gas_tau
        @views gas_tau[:,:] .= 0
    end

    for (gas, gas_tau) in old_rt.optical_properties.gas_tau
        @views rt.optical_properties.gas_tau[gas][1,:] .+=
            mean(gas_tau[idx,:], dims=1)[1,:]
    end

    #=
        Optical depth due to scattering (Rayleigh, aerosols) is constructed as a
        profile taken straight from the band center
    =#

    rt.optical_properties.rayleigh_tau[1,:] =
        old_rt.optical_properties.rayleigh_tau[spectral_idx,:]

    for (aer, aer_tau) in old_rt.optical_properties.aerosol_tau
        rt.optical_properties.aerosol_tau[aer][1,:] = aer_tau[spectral_idx,:]
        # We must also grab the aerosol single-scatter albedo
        rt.optical_properties.aerosol_omega[aer][1,:] =
            old_rt.optical_properties.aerosol_omega[aer][spectral_idx,:]
    end

    #=
        For now, we don't have to do anything with coefficients, since those are
        evaluated at the band center anyway..

        Finally, compute all "total" optical properties from the individual
        contributions.
    =#

    opt = rt.optical_properties
    @views opt.total_tau[:,:] .= 0.0

    # Add up total optical depth from contributions of each gas
    for (gas, gas_tau) in opt.gas_tau
        @views opt.total_tau[:,:] += gas_tau[:,:]
    end

    # Add up aerosol contributions
    for (aer, aer_tau) in opt.aerosol_tau
        @views opt.total_tau[:,:] += aer_tau[:,:]
    end

    # Add Rayleigh contributions
    # (this will be zero if no RayleighScattering is present..)
    @views opt.total_tau[:,:] += opt.rayleigh_tau[:,:]

    #=
        Calculate total ω
    =#

    @views opt.total_omega[:,:] .= 0.0

    # Start with Rayleigh
    @views opt.total_omega[:,:] += opt.rayleigh_tau[:,:]
    # Add each aerosol scattering optical depths
    for (aer, aer_tau) in opt.aerosol_tau
        @views opt.total_omega[:,:] += opt.aerosol_omega[aer][:,:] .* aer_tau[:,:]
    end
    # Divide by total extinction tau
    @views opt.total_omega[:,:] ./= opt.total_tau[:,:]

end


function perform_LSI_correction!(lsi::LSIRTMethod)


    #=
        TODO: This is currently hard-coded for XRTM, since there are some performance
        gains to be made if we know the RT is performed by XRTM.
    =#

    N_wf = map(length, values(lsi.monochromatic_RT.wfunctions_map)) |> sum
    N_stokes = get_nstokes(lsi.monochromatic_RT)

    # Decide whether we want progress bars for XRTM calculations
    XRTM_PROGRESS = false
    if haskey(ENV, "XRTM_PROGRESS") && (ENV["XRTM_PROGRESS"] == "1")
        XRTM_PROGRESS = true
    end

    #=
        We have to loop over the number of XRTM configurations known to us; they are
        incompatible, so we must create XRTM instances for each.

        Note that we are only doing this explicitly so we do not have to create two
        new XRTM instances for every bin calculation, which is easily possible, but
        very slow.

        Roughly, the steps are these:

        1) all lsi.low_RT and all lsi.high_RT objects have the same sets of
        configurations. We grab an arbitrary one, and extract the `model_options`
        field. The model options can be either a Vector{Dict} or a Dict, so we must
        first check and create a new one-element Vector{Dict}, if necessary, so we
        can loop over.

        2) The outer-most loop iterates over the known XRTM configurations. For each
        iteration, a new XRTM instance is created.

        3) Inside the main options loop, we call the function to calculate radiances
        and weighting functions, and supply the recently created XRTM instance, so
        that inside of `_calculate_radiances_and_wfs_XRTM!`, the XRTM instance does
        not have to be created again. *THIS IS THE MAIN SPEED-UP*

        4) At the end of the bin calculations, the XRTM instance is destroyed to free
        up memory (explicitly needed since Julia cannot garbage collect it!). The same
        process is done separately for the low-accuracy and high-accuracy
        calculations!


        NOTE
        These calculations cannot easily be threaded, since each binned calculation
        relies on its own `MonochromaticRTMethod` object with a single spectral point
        each, and thus spreading out the calculations on multiple threads requires
        copying those objects, which currently is not implemented (and probably never
        will be).

    =#

    # Bin-averaged √ξ
    ξ = zeros(size(lsi.used_bin))
    # Bin-averaged τ_gas
    τ_gas = zeros(size(lsi.used_bin))
    # τ-bin (no √ξ bin) averaged τ_gas
    mean_τ = zeros(length(lsi.bin_boundaries) - 1)

    # Make all model options into a list so we can iterate over them
    low_options = Dict[]
    high_options = Dict[]
    if lsi.monochromatic_RT.model_options isa Dict
        push!(low_options, lsi.monochromatic_RT.model_options)
    else
        push!(low_options, lsi.monochromatic_RT.model_options...)
    end

    if lsi.high_options isa Dict
        push!(high_options, lsi.high_options)
    else
        push!(high_options, lsi.high_options...)
    end

    # Low bins
    for this_option in low_options

        xrtm_low = create_XRTM(
            lsi.RT_bin,
            lsi.RT_bin.scene.observer,
            this_option
            )

        # Loop through all tau and xi bins and calcuate radiances!
        #@showprogress desc="$(this_option["solvers"])"
        for τ_bin in axes(lsi.used_bin, 1), ξ_bin in axes(lsi.used_bin, 2)

            # Skip unused bin
            if !lsi.used_bin[τ_bin, ξ_bin]
                continue
            end

            calculate_binned_properties!(lsi, τ_bin, ξ_bin, false)

            # Since it is convenient here, calculate bin-averaged tau and sqrt(xi)
            # Also, calculate the bin-averaged τ_gas and √ξ
            opt = lsi.RT_bin.optical_properties
            # Remember, binned optical properties only have one spectral point and the optical
            # properties of both low_RT and high_RT ar the same (or should be).
            ξ[τ_bin, ξ_bin] = calculate_ξ_sqrt(opt, 1)

            # Total column tau gas in this bin, extracted from the optical properties
            # object that is attached to the low/high RT object
            τ_gas[τ_bin, ξ_bin] = sum(sum(gas_tau) for gas_tau in values(opt.gas_tau))

            clear!(lsi.RT_bin)  # Must clear out beforehand
            _calculate_radiances_and_wfs_XRTM!(
                lsi.RT_bin,
                lsi.RT_bin.scene.observer,
                this_option,
                xrtm_in=xrtm_low
                )

            # Results are ADDED to the total from the various solvers
            @views lsi.bin_rad_lo[τ_bin, ξ_bin][:] += lsi.RT_bin.hires_radiance[:]
            for (i_wf, wf) in enumerate(lsi.RT_bin.hires_wfunctions)
                @views lsi.bin_wf_lo[τ_bin, ξ_bin][i_wf][:] += wf[:]
            end
        end

        calculate_binned_properties!(lsi, 1, 1, true)
        clear!(lsi.RT_bin_edge)
        _calculate_radiances_and_wfs_XRTM!(
            lsi.RT_bin_edge,
            lsi.RT_bin_edge.scene.observer,
            this_option,
            xrtm_in=xrtm_low
            )


        @views lsi.bin_edge_rad_lo[1, 1][:] += lsi.RT_bin_edge.hires_radiance[:]
        for (i_wf, wf) in enumerate(lsi.RT_bin_edge.hires_wfunctions)
            @views lsi.bin_edge_wf_lo[1, 1][i_wf][:] += wf[:]
        end
        XRTM.destroy(xrtm_low)
    end

    # High bins
    for this_option in high_options

        xrtm_high = create_XRTM(
            lsi.RT_bin,
            lsi.RT_bin.scene.observer,
            this_option
            )

        # Loop through all tau and xi bins and calcuate radiances!
        #@showprogress desc="$(this_option["solvers"])"
        for τ_bin in axes(lsi.used_bin, 1), ξ_bin in axes(lsi.used_bin, 2)

            # Skip unused bin
            if !lsi.used_bin[τ_bin, ξ_bin]
                continue
            end

            calculate_binned_properties!(lsi, τ_bin, ξ_bin, false)

            clear!(lsi.RT_bin) # Must clear out beforehand
            _calculate_radiances_and_wfs_XRTM!(
                lsi.RT_bin,
                lsi.RT_bin.scene.observer,
                this_option,
                xrtm_in=xrtm_high
                )


            # Results are ADDED to the total from the various solvers
            @views lsi.bin_rad_hi[τ_bin, ξ_bin][:] += lsi.RT_bin.hires_radiance[:]
            for (i_wf, wf) in enumerate(lsi.RT_bin.hires_wfunctions)
                @views lsi.bin_wf_hi[τ_bin, ξ_bin][i_wf][:] += wf[:]
            end

        end


        calculate_binned_properties!(lsi, 1, 1, true)
        clear!(lsi.RT_bin_edge)
        _calculate_radiances_and_wfs_XRTM!(
            lsi.RT_bin_edge,
            lsi.RT_bin_edge.scene.observer,
            this_option,
            xrtm_in=xrtm_high
            )

        @views lsi.bin_edge_rad_hi[1, 1][:] += lsi.RT_bin_edge.hires_radiance[:]
        for (i_wf, wf) in enumerate(lsi.RT_bin_edge.hires_wfunctions)
            @views lsi.bin_edge_wf_hi[1, 1][i_wf][:] += wf[:]
        end
        XRTM.destroy(xrtm_high)
    end


    #=
        Construct the error array for each bin, as well as calculate the total gas
        optical depth along with the actual √ξ for the binned optical properties.

        Important NOTE!
        ###############
        Most "containers" here are dictionaries rather than arrays, and the dictionary
        keys tend to be either the bin in tau-gas-space [i], in √ξ-space [j], or both
        [(i,j)]. This also means that, in the case of emtpy bins, the corresponding key
        does not exist in these containers. For example, if bin 4, which lies between
        bin boundaries [4,5] has no spectral points in them, there will be no ε[(4,j)].
        This means, that when traversing bins, one must always iterate over existing bins
        via, e.g. keys(lsi.low_RT) or unique(lsi.tau_gas_bin_assingment).

        Funny thing, also, in Julia you can access a dictionary element d[(i,j)] also
        via omitting the tuple parentheses, i.e.: d[i,j] and d[(i,j)] are the same.

    =#

    # Element type of radiance array (e.g. Float64)
    T = eltype(lsi.monochromatic_RT.hires_radiance)
    # Short-cut to the type of the radiance, allows us to construct new ones
    RadType = typeof(lsi.monochromatic_RT.hires_radiance).name.wrapper

    # Error of Stokes components
    ε = deepcopy(lsi.bin_rad_hi)
    map(x -> x[:] .= 0, ε) # Set all to zero
    # Partial derivative of ε w.r.t. weighting function ∂ε/∂x
    ∂ε = deepcopy(lsi.bin_wf_hi)
    for l in 1:N_wf
        map(x -> x[l][:] .= 0, ∂ε) # Set all to zero
    end


    # Calculate bin errors and bin error derivatives
    for τ_bin in axes(lsi.used_bin, 1), ξ_bin in axes(lsi.used_bin, 2)
        !lsi.used_bin[τ_bin, ξ_bin] && continue

        # Subtract all Stokes components
        @views ε[τ_bin, ξ_bin].S[1,:] .= (
            lsi.bin_rad_lo[τ_bin, ξ_bin].S[1,:] -
            lsi.bin_rad_hi[τ_bin, ξ_bin].S[1,:]
        )

        # Produce relative errors by dividing by the intensity, such that
        # ε[(i,j)] = (low_I[(i,j)] - high_I[(i,j)]) / high_I[(i,j)]
        # and
        # ε[(i,j)] = (low_S[(i,j)] - high_S[(i,j)]) for S = Q,U
        #=
            NOTE !!!

            Unlike in the publication, we only produce relative errors for the intensity
            component, but not for Q, U. This is also the way it is implemented in ACOS.
            Possibly due to the fact that the (1-ε) term in the denominator could grow
            to be very large if ε ≈ 1.

        =#
        ε[τ_bin, ξ_bin].S[1,1] /= lsi.bin_rad_hi[τ_bin, ξ_bin].S[1,1]

        r_high = lsi.bin_rad_hi[τ_bin, ξ_bin] # this is the high-stream radiance result

        for l in 1:N_wf

            wf_low = lsi.bin_wf_lo[τ_bin, ξ_bin][l]
            wf_high = lsi.bin_wf_hi[τ_bin, ξ_bin][l]

            # Again, we produce the scaled error for intensity only, not for Stokes
            ∂ε[τ_bin, ξ_bin][l].S[1,1] = 1/r_high.S[1,1] * (
                wf_low.S[1,1] - wf_high.S[1,1] * (1 + ε[τ_bin, ξ_bin].S[1,1])
            )
            # Stokes compontents derivatives U and V are just differences
            for s in 2:N_stokes
                ∂ε[τ_bin, ξ_bin][l].S[1,s] = wf_low.S[1,s] - wf_high.S[1,s]
            end

        end

    end

    # Create the interpolator object, but note that we are interpolating in log(τ) rather
    # than just τ.

    nodes_τ = Float64[]
    nodes_ξ = Float64[]
    nodes_err = Float64[]

    for τ_bin in axes(lsi.used_bin, 1), ξ_bin in axes(lsi.used_bin, 2)
        !lsi.used_bin[τ_bin, ξ_bin] && continue

        push!(nodes_τ, (τ_gas[τ_bin, ξ_bin]))
        push!(nodes_ξ, ξ[τ_bin, ξ_bin])
        push!(nodes_err, ε[τ_bin, ξ_bin].S[1,1])

    end



    # Equation A1 in O'Dell
    # (center-corrected errors, only a function of τ-bin, not of ξ)

    ε_τ = deepcopy(lsi.bin_rad_hi)
    map(x -> x[:] .= 0, ε_τ) # Set all to zero
    ∂ε_τ = deepcopy(lsi.bin_wf_hi)
    for l in 1:N_wf
        map(x -> x[l][:] .= 0, ∂ε_τ) # Set all to zero
    end


    for τ_bin in axes(lsi.used_bin, 1)
        (!lsi.used_bin[τ_bin, 1] | !lsi.used_bin[τ_bin, 2]) && continue

        # Number of spectral points in each sub-bin (ξ_bin == 1 and ξ_bin == 2) that
        # belong to a certain tau bin.
        idx_τ = lsi.tau_gas_bin_assignment .== τ_bin
        N1 = sum((idx_τ) .& (lsi.ξ_sqrt_bin_assignment .== 1))
        N2 = sum((idx_τ) .& (lsi.ξ_sqrt_bin_assignment .== 2))

        # Mean of τ_gas for ALL points in the same τ_gas bin (regardless of √ξ)
        mean_τ[τ_bin] = (τ_gas[τ_bin,1] * N1 + τ_gas[τ_bin,2] * N2) / (N1 + N2)

        # This (A1) is needed for the "centering correction", and not well explained in
        # the manuscript ..

        r_low = RadType(T, 1)
        r_high = RadType(T, 1)

        # Some bins might not have valid entries in the ξ_bin == 2 dimension
        @views r_low.S[:,:] = (
            lsi.bin_rad_lo[τ_bin,1].S[:,:] * N1 +
            lsi.bin_rad_lo[τ_bin,2].S[:,:] * N2
        ) / (N1 + N2)

        @views r_high.S[:,:] = (
            lsi.bin_rad_hi[τ_bin,1].S[:,:] * N1 +
            lsi.bin_rad_hi[τ_bin,2].S[:,:] * N2
        ) / (N1 + N2)

        @views ε_τ[τ_bin,1].S[1,:] = (r_low.S[1,:] - r_high.S[1,:])
        # Again divide by intensity to get relative errors
        @views ε_τ[τ_bin,1].S[1,1] /= r_high.S[1,1]

        # Calculate derivative of the error term w.r.t. any weighting function
        # if ε = (low_bin - high_bin) / high_bin = (low_bin/high_bin) - 1
        # then
        # ∂ε/∂x = 1/high_bin * (∂low_bin/∂x - ∂high_bin/∂x * (1 + ε)).
        # ONLY FOR THE I STOKES COMPONENT
        # For Q and U, the equations are
        # ε = low_bin - high_bin
        # so
        # ∂ε = ∂low_bin/∂x - ∂high_bin/∂x

        wf_low = RadType(T, 1)
        wf_high = RadType(T, 1)

        for l in 1:N_wf

            @views wf_low.S[:,:] = (
                lsi.bin_wf_lo[τ_bin,1][l].S[:,:] * N1 +
                lsi.bin_wf_lo[τ_bin,2][l].S[:,:] * N2
            ) / (N1 + N2)

            @views wf_high.S[:,:] = (
                lsi.bin_wf_hi[τ_bin,1][l].S[:,:] * N1 +
                lsi.bin_wf_hi[τ_bin,2][l].S[:,:] * N2
            ) / (N1 + N2)

            ∂ε_τ[τ_bin,1][l].S[1,1] = 1/r_high.S[1,1] * (
                wf_low.S[1,1] - wf_high.S[1,1] * (1 + ε_τ[τ_bin,1].S[1,1])
            )

            for s in 2:N_stokes
                ∂ε_τ[τ_bin,1][l].S[1,s] = wf_low.S[1,s] - wf_high.S[1,s]
            end

        end
    end

    #=
        Create an interpolation object, so we can estimate the error ε for any τ. This is
        ONLY used for the "centering correction", where we adjust the errors in a given
        bin i, such that ε[(i,1)] and ε[(i,2)] will correspond to the same τ coordinate.
        It is important here to extrapolate linearly, since xA and xB will very likely be
        outside of the range of observed x (√ξ).

        This has to be created for each Stokes component separately, and we do this
        in an explicit fashion for I,(Q,U) - depending on the type of radiance.
    =#

    # This interpolation object now has the same dimension as the radiances, so this
    # should behave correctly whether we use ScalarRadiance or VectorRadiance

    used_τ_bins = findall(lsi.used_bin[:,1] .| lsi.used_bin[:,2])

    itp_centering_ε = LinearInterpolation(
        log.([mean_τ[τ_bin] for τ_bin in used_τ_bins]),
        [ε_τ[τ_bin].S[:,:] for τ_bin in used_τ_bins],
        extrapolation_bc=Linear()
        )

    # Do the same for weighting functions, but loop over the weighting function index l
    itp_centering_∂ε_I = [
        LinearInterpolation(
            log.([mean_τ[τ_bin] for τ_bin in used_τ_bins]),
            [∂ε_τ[τ_bin][l].S[:,:] for τ_bin in used_τ_bins],
            extrapolation_bc=Linear()
            )
            for l in 1:N_wf
    ]


    # Equation A3 in O'Dell

    # xA and xB define the extent of the "interpolation rectangle"; 0 and 1 are
    # the bounds of valid values, so this should, by definition, cover all possible
    # x = √ξ. One could use xA = minimum(x), xB = maximum(x) as well, as Chris has
    # done in his code (as opposed to what's in the paper).
    xA = minimum(lsi.ξ_sqrt) #0.0
    xB = maximum(lsi.ξ_sqrt) #1.0

    ε_τ_A = deepcopy(lsi.bin_rad_lo)
    ε_τ_B = deepcopy(lsi.bin_rad_lo)
    ∂ε_τ_A = deepcopy(lsi.bin_wf_lo)
    ∂ε_τ_B = deepcopy(lsi.bin_wf_lo)

    for τ_bin in used_τ_bins

        idx_ξ1 = (lsi.tau_gas_bin_assignment .== τ_bin) .& (lsi.ξ_sqrt_bin_assignment .== 1)
        idx_ξ2 = (lsi.tau_gas_bin_assignment .== τ_bin) .& (lsi.ξ_sqrt_bin_assignment .== 2)

        ξ1_mean = mean(lsi.ξ_sqrt[idx_ξ1])
        ξ2_mean = mean(lsi.ξ_sqrt[idx_ξ2])

        log_τ_mean = [log(mean(lsi.tau_gas[idx_ξ1])), log(mean(lsi.tau_gas[idx_ξ2]))]

        # Perform the centering correction, this will adjust the computed errors
        # within a bin ε([i,j]) to be representative of common gas optical depth

        for ξ_bin in [1,2]

            center_adj_I = ε_τ[τ_bin].S[:,:] .- itp_centering_ε(log_τ_mean[ξ_bin])
            ε[τ_bin,ξ_bin].S[:,:] .+= center_adj_I

            for l in 1:N_wf

                ∂_center_adj_I = ∂ε_τ[τ_bin][l].S[:,:] .-
                    itp_centering_∂ε_I[l](log_τ_mean[ξ_bin])
                ∂ε[τ_bin,ξ_bin][l].S[:,:] .+= ∂_center_adj_I

            end
        end


        # Extrapolate errors to be at x = xA and x = xB to create the interpolation
        # rectangle.

        x_slope_A = (xA - ξ1_mean) / (ξ2_mean - ξ1_mean)
        x_slope_B = (xB - ξ1_mean) / (ξ2_mean - ξ1_mean)

        @views @. ε_τ_A[τ_bin,1].S[:,:] = (ε[τ_bin,2].S[:,:] - ε[τ_bin,1].S[:,:]) *
            x_slope_A + ε[τ_bin,1].S[:,:]
        @views @. ε_τ_B[τ_bin,1].S[:,:] = (ε[τ_bin,2].S[:,:] - ε[τ_bin,1].S[:,:]) *
            x_slope_B + ε[τ_bin,1].S[:,:]

        for l in 1:N_wf

            @views @. ∂ε_τ_A[τ_bin,1][l].S[:,:] = (
                ∂ε[τ_bin,2][l].S[:,:] - ∂ε[τ_bin,1][l].S[:,:]) *
                x_slope_A + ∂ε[τ_bin,1][l].S[:,:]

            @views @. ∂ε_τ_B[τ_bin,1][l].S[:,:] = (
                ∂ε[τ_bin,2][l].S[:,:] - ∂ε[τ_bin,1][l].S[:,:]) *
                x_slope_B + ∂ε[τ_bin,1][l].S[:,:]

        end

    end

    ww_c = lsi.RT_bin.optical_properties.spectral_window.ww_grid[1]
    ww_edge = lsi.RT_bin_edge.optical_properties.spectral_window.ww_grid[1]

    #=
        Construct nodes for the interpolant

        NOTE:
        Just like with the more recent version in ACOS, we implement two different
        interpolants: one in log(τ_gas) and one in τ_gas. Once τ_gas is above a certain
        threshold, interpolation in τ_gas is used, otherwise we stick with the original
        log(τ_gas) formulation.

    =#

    ε_ξ_nodes_log = ([log(mean_τ[τ_bin,1]) for τ_bin in used_τ_bins], [xA, xB])
    ε_ξ_nodes = ([mean_τ[τ_bin,1] for τ_bin in used_τ_bins], [xA, xB])

    # Construct array for Stokes components
    ε_τ_AB = [[ε_τ_A[τ_bin], ε_τ_B[τ_bin]] for τ_bin in used_τ_bins]
    ε_int =[[ε_τ_AB[τ_bin][ξ_bin].S[1,s] for τ_bin in 1:length(used_τ_bins), ξ_bin in [1,2]]
            for s in 1:N_stokes]


    # Construct array for derivative components
    # which you then can access via ∂ε_int[l] with l being the weighting function index..
    ∂ε_int = []
    for l in 1:N_wf
        ∂ε_τ_AB = [[∂ε_τ_A[τ_bin][l], ∂ε_τ_B[τ_bin][l]] for τ_bin in used_τ_bins]
        this_int = [[∂ε_τ_AB[τ_bin][ξ_bin].S[1,s] for τ_bin in 1:length(used_τ_bins), ξ_bin in [1,2]]
            for s in 1:N_stokes]
        push!(∂ε_int, this_int)
    end


    ε_itp_log = [Interpolations.extrapolate(
        Interpolations.interpolate(ε_ξ_nodes_log, ε_int[s], Gridded(Linear())),
        Flat()
    ) for s in 1:N_stokes]

    ε_itp = [Interpolations.extrapolate(
        Interpolations.interpolate(ε_ξ_nodes, ε_int[s], Gridded(Linear())),
        Flat()
    ) for s in 1:N_stokes]

    ∂ε_itp_log = []
    ∂ε_itp = []
    for l in 1:N_wf

        this_itp = [Interpolations.extrapolate(
            Interpolations.interpolate(ε_ξ_nodes_log, ∂ε_int[l][s], Gridded(Linear())),
            Flat()
            ) for s in 1:N_stokes]
        push!(∂ε_itp_log, this_itp)

        this_itp = [Interpolations.extrapolate(
            Interpolations.interpolate(ε_ξ_nodes, ∂ε_int[l][s], Gridded(Linear())),
            Flat()
            ) for s in 1:N_stokes]
        push!(∂ε_itp, this_itp)

    end
    #=
        Slope correction terms (which are not a function of wavelength)
    =#

    error_center = RadType(T, 1)
    error_edge = RadType(T, 1)
    first_τ_bin = used_τ_bins[1]

    @views error_center.S[1,:] = (
        lsi.bin_rad_lo[first_τ_bin, 1].S[1,:] -
        lsi.bin_rad_hi[first_τ_bin, 1].S[1,:]
        )

    @views error_edge.S[1,:] = (
        lsi.bin_edge_rad_lo[1,1].S[1,:] -
        lsi.bin_edge_rad_hi[1,1].S[1,:]
        )

    # Again divide all Stokes components by intensity (Eq. 3)
    error_center.S[1,1] /= lsi.bin_rad_hi[first_τ_bin, 1].S[1,1]
    error_edge.S[1,1] /= lsi.bin_edge_rad_hi[1,1].S[1,1]

    ∂_error_center = [RadType(T, 1) for l in 1:N_wf]
    ∂_error_edge = [RadType(T, 1) for l in 1:N_wf]


    for l in 1:N_wf
        @views @. ∂_error_center[l][1,:] = (
            lsi.bin_wf_lo[first_τ_bin,1][l].S[1,:] -
            lsi.bin_wf_hi[first_τ_bin,1][l].S[1,:]
            )

        ∂_error_center[l][1,1] -= error_center.S[1,1] *
            lsi.bin_wf_hi[first_τ_bin,1][l].S[1,1]
        ∂_error_center[l][1,1] /= lsi.bin_rad_hi[first_τ_bin,1].S[1,1]


        @views @. ∂_error_edge[l][1,:] = (
            lsi.bin_edge_wf_lo[1,1][l].S[1,:] -
            lsi.bin_edge_wf_hi[1,1][l].S[1,:]
            )

        ∂_error_edge[l][1,1] -= error_edge.S[1,1] * lsi.bin_edge_wf_hi[1,1][l].S[1,1]
        ∂_error_edge[l][1,1] /= lsi.bin_edge_rad_hi[1,1].S[1,1]

    end


    #=
        Final, in-place correction of Stokes components for every spectral point.
    =#

    _lsi_correct_stokes!(
        lsi.monochromatic_RT.hires_radiance,
        lsi.monochromatic_RT.hires_wfunctions,
        lsi.monochromatic_RT.optical_properties.spectral_window.ww_grid,
        ww_c,
        ww_edge,
        lsi.tau_gas,
        lsi.ξ_sqrt,
        error_edge,
        error_center,
        ∂_error_edge,
        ∂_error_center,
        ε_itp,
        ε_itp_log,
        ∂ε_itp,
        ∂ε_itp_log
    )

    # After the correction of radiances and WFs has taken place, we must produce
    # the new Jacobians, derived from the weighting functions.
    orig_rt = lsi.monochromatic_RT
    for (i, sve) in enumerate(orig_rt.state_vector.state_vector_elements)
        if calculate_jacobian_before_isrf(sve)
            @debug "Re-calculating Jacobian for $(sve)"
            calculate_rt_jacobian!(orig_rt.hires_jacobians[sve], orig_rt, sve)
        end
    end

end

"""
    Specialized high-performance function to correct Stokes radiances. This is meant to be
    used within the `perform_LSI_correction!` function.
"""
function _lsi_correct_stokes!(
    radiance,
    wfunctions,
    ww_array,
    ww_center,
    ww_edge,
    τ_array,
    x_array,
    error_edge,
    error_center,
    ∂_error_edge,
    ∂_error_center,
    ε_interpolant_linear,
    ε_interpolant_log,
    ∂ε_interpolant_linear,
    ∂ε_interpolant_log,
)

    # Element type of radiance array (e.g. Float64)
    T = eltype(radiance)
    # Short-cut to the type of the radiance, allows us to construct new ones
    RadType = typeof(radiance).name.wrapper

    # Make some minor allocations ahead of time to be used inside the spectral loo.
    # Note that all these radiance-type arrays have one spectral element only, so further
    # below, they have to be
    stokes_error = RadType(T, 1)
    slope_adjust = RadType(T, 1)
    ∂_stokes_error = RadType(T, 1)
    ∂_slope_adjust = RadType(T, 1)

    N_hires = length(ww_array)
    N_wf = length(∂ε_interpolant_linear)
    N_stokes = size(stokes_error, 2)


    for idx_spec in 1:N_hires

        # TODO Make this faster!

        τ = τ_array[idx_spec]
        log_τ = log(τ)
        x = x_array[idx_spec]
        ww = ww_array[idx_spec]

        # Performance issue: casting directly causes allocations
        # such as: stokes_error[1,:] = ε_interpolant_linear(τ, x)
        # It works, but is quite slow. Probably due to some needed conversion
        # into a new vector or something like that.

        for s in 1:N_stokes
            if τ > 100.0
                stokes_error.S[1,s] = ε_interpolant_linear[s](τ, x)
            else
                stokes_error.S[1,s] = ε_interpolant_log[s](log_τ, x)
            end
        end

        #=
            Perform the slope correction (Eq. 6 in O'Dell)
        =#

        for s in 1:N_stokes
            slope_adjust.S[1,s] = (error_edge.S[1,s] - error_center.S[1,s])
            slope_adjust.S[1,s] *= (ww_center - ww) / (ww_center - ww_edge)

            stokes_error.S[1,s] += slope_adjust.S[1,s]
        end

        # In-place correction of low-stream radiances
        radiance.S[idx_spec,1] /= (1.0 + stokes_error.S[1,1])

        # Correct Vector radiance if needed
        if RadType == VectorRadiance
            radiance.S[idx_spec,2] -= stokes_error.S[1,2]
            radiance.S[idx_spec,3] -= stokes_error.S[1,3]
        end

        # .. do the same for weighting functions
        for l in 1:N_wf

            # Calculate interpolated error
            for s in 1:N_stokes
                if τ > 100.0
                    ∂_stokes_error.S[1,s] = ∂ε_interpolant_linear[l][s](τ, x)
                else
                    ∂_stokes_error.S[1,s] = ∂ε_interpolant_log[l][s](log_τ, x)
                end
            end

            # Slope-correct
            for s in 1:N_stokes
                ∂_slope_adjust.S[1,s] = (∂_error_edge[l].S[1,s] - ∂_error_center[l].S[1,s])
                ∂_slope_adjust.S[1,s] *= (ww_center - ww) / (ww_center - ww_edge)

                ∂_stokes_error.S[1,s] += ∂_slope_adjust.S[1,s]
            end

            wfunctions[l].S[idx_spec,1] -= radiance.S[idx_spec,1] * ∂_stokes_error.S[1,1]
            wfunctions[l].S[idx_spec,1] /= (1 + stokes_error.S[1,1])

            if RadType == VectorRadiance
                wfunctions[l].S[idx_spec,2] -= ∂_stokes_error.S[1,2]
                wfunctions[l].S[idx_spec,3] -= ∂_stokes_error.S[1,3]
            end

        end


    end

end<|MERGE_RESOLUTION|>--- conflicted
+++ resolved
@@ -75,19 +75,7 @@
     @views τ_sca_running[:] .= 0
 
     for l in 1:N_layer
-<<<<<<< HEAD
-        τ_sca += opt.rayleigh_tau[i,l]
-        τ_sca_running[l] += opt.rayleigh_tau[i,l]
-    end
-
-    for aer_tau in values(opt.aerosol_tau)
-        for l in 1:N_layer
-            τ_sca += aer_tau[i,l]
-            τ_sca_running[l] += aer_tau[i,l]
-        end
-=======
         τ_sca_running[l] += opt.total_tau[i,l] * opt.total_omega[i,l]
->>>>>>> 6428003c
     end
 
     # Calculate cumulative sum, so from here on τ_sca_running[l] is the sum
